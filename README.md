--- conflicted
+++ resolved
@@ -16,11 +16,7 @@
 
 You can start editing the page by modifying `pages/index.tsx`. The page auto-updates as you edit the file.
 
-<<<<<<< HEAD
 [API routes](https://nextjs.org/docs/api-routes/introduction) can be accessed on [http://localhost:3000/api?q=shakespeare](http://localhost:3000/api?q=shakespeare). This endpoint can be edited in `pages/api/index.ts`.
-=======
-[API routes](https://nextjs.org/docs/api-routes/introduction) can be accessed on [http://localhost:3000/api?q=hello](http://localhost:3000/api?q=hello). This endpoint can be edited in `pages/api/index.ts`.
->>>>>>> 4360090d
 
 The `pages/api` directory is mapped to `/api/*`. Files in this directory are treated as [API routes](https://nextjs.org/docs/api-routes/introduction) instead of React pages.
 
@@ -34,11 +30,7 @@
 npm run test
 ```
 
-<<<<<<< HEAD
 Jest will run in watch mode, which means it will automatically run your test case as you make changes to your code. 
-=======
-Jest will run in watch mode, which means it will automatically run your test case as you make changes to your code.
->>>>>>> 4360090d
 
 ## Learn More
 
